[package]
name = "wifikey-server"
version = "0.1.0"
edition = "2021"

# See more keys and their definitions at https://doc.rust-lang.org/cargo/reference/manifest.html

[dependencies]
<<<<<<< HEAD
egui = { version = "0.27.0", features = ["log"] }
=======
egui = { varsion = "0.27.0", features = ["log"] }
>>>>>>> c5ee6727
anyhow = "1.0"
serialport = "4.3.0"
kcp = "0.5"
bytes = "1.1"
log = { version = "0.4", default-features = false }
time = "0.3"
config = "0.14.0"
<<<<<<< HEAD
chrono = "0.4"
=======
>>>>>>> c5ee6727
egui_logger = "0.4"
wksocket = { path = "../wksocket" }
eframe = { version = "0.27.0", default-features = false, features = [
    "accesskit",     # Make egui comptaible with screen readers. NOTE: adds a lot of dependencies.
    "default_fonts", # Embed the default egui fonts.
    "glow",          # Use the glow rendering backend. Alternative: "wgpu".
    "persistence",   # Enable restoring app state when restarting the app.
] }
<<<<<<< HEAD
serde = { version = "1", features = ["derive"] }

[build-dependencies]
winres = "0.1.12"
=======
serde = { version = "1", features = ["derive"] }
>>>>>>> c5ee6727
<|MERGE_RESOLUTION|>--- conflicted
+++ resolved
@@ -6,11 +6,7 @@
 # See more keys and their definitions at https://doc.rust-lang.org/cargo/reference/manifest.html
 
 [dependencies]
-<<<<<<< HEAD
 egui = { version = "0.27.0", features = ["log"] }
-=======
-egui = { varsion = "0.27.0", features = ["log"] }
->>>>>>> c5ee6727
 anyhow = "1.0"
 serialport = "4.3.0"
 kcp = "0.5"
@@ -18,10 +14,7 @@
 log = { version = "0.4", default-features = false }
 time = "0.3"
 config = "0.14.0"
-<<<<<<< HEAD
 chrono = "0.4"
-=======
->>>>>>> c5ee6727
 egui_logger = "0.4"
 wksocket = { path = "../wksocket" }
 eframe = { version = "0.27.0", default-features = false, features = [
@@ -30,11 +23,6 @@
     "glow",          # Use the glow rendering backend. Alternative: "wgpu".
     "persistence",   # Enable restoring app state when restarting the app.
 ] }
-<<<<<<< HEAD
 serde = { version = "1", features = ["derive"] }
-
 [build-dependencies]
-winres = "0.1.12"
-=======
-serde = { version = "1", features = ["derive"] }
->>>>>>> c5ee6727
+winres = "0.1.12"