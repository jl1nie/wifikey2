[package]
name = "wifikey"
version = "0.1.0"
authors = ["Minoru Tomobe <minoru.tomobe@gmail.com>"]
edition = "2021"
rust-version = "1.71"

[features]
default = ["std", "embassy", "esp-idf-svc/native"]

pio = ["std", "esp-idf-svc/pio"]
std = ["alloc", "esp-idf-svc/binstart", "esp-idf-svc/std"]
alloc = ["esp-idf-svc/alloc"]
nightly = ["esp-idf-svc/nightly"]
experimental = ["esp-idf-svc/experimental"]
embassy = [
  "esp-idf-svc/embassy-sync",
  "esp-idf-svc/critical-section",
  "esp-idf-svc/embassy-time-driver",
]
[patch.crates-io]
tokio = { git = "https://github.com/tokio-rs/tokio", branch = "master" }
mio = { git = "https://github.com/tokio-rs/mio", branch = "master" }
socket2 = { git = "https://github.com/rust-lang/socket2", branch = "master" }

[dependencies]
anyhow = "1"
bytes = "1.1"
esp-idf-sys = { version = "0.34", features = ["binstart"] }
esp-idf-svc = { version = "0.48", features = ["experimental"] }
esp-idf-hal = "*"
log = { version = "0.4", default-features = false }
smart-leds = "0.4"
ws2812-esp32-rmt-driver = { git = "https://github.com/w-ockham/ws2812-esp32-rmt-driver", features = [
  "smart-leds-trait",
] }
toml-cfg = "0.2"
<<<<<<< HEAD
=======
tokio = { version = "*", features = ["rt", "net", "io-util"] }
mio = { version = "0.8.8", features = ["log"] }
tokio_kcp = "0.9"
>>>>>>> 42265272
wksocket = { path = "../wksocket" }
[build-dependencies]
embuild = "0.31.3"<|MERGE_RESOLUTION|>--- conflicted
+++ resolved
@@ -35,12 +35,6 @@
   "smart-leds-trait",
 ] }
 toml-cfg = "0.2"
-<<<<<<< HEAD
-=======
-tokio = { version = "*", features = ["rt", "net", "io-util"] }
-mio = { version = "0.8.8", features = ["log"] }
-tokio_kcp = "0.9"
->>>>>>> 42265272
 wksocket = { path = "../wksocket" }
 [build-dependencies]
 embuild = "0.31.3"